--- conflicted
+++ resolved
@@ -57,13 +57,8 @@
             var finder = new Models.ExternalToolsFinder();
             finder.VSCode(() => FindExecutable("code"));
             finder.VSCodeInsiders(() => FindExecutable("code-insiders"));
-<<<<<<< HEAD
-            finder.Fleet(FindJetBrainFleet);
-            finder.Rider(() => string.Empty);
-=======
             finder.Fleet(FindJetBrainsFleet);
             finder.FindJetBrainsFromToolbox(() => $"{Environment.GetFolderPath(Environment.SpecialFolder.LocalApplicationData)}/JetBrains/Toolbox");
->>>>>>> 706a8338
             finder.SublimeText(() => FindExecutable("subl"));
             return finder.Founded;
         }
