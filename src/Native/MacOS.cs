﻿using System;
using System.Collections.Generic;
using System.Diagnostics;
using System.IO;
using System.Runtime.Versioning;
using System.Text;

using Avalonia;
using Avalonia.Media;

namespace SourceGit.Native
{
    [SupportedOSPlatform("macOS")]
    internal class MacOS : OS.IBackend
    {
        public void SetupApp(AppBuilder builder)
        {
            builder.With(new FontManagerOptions()
            {
                DefaultFamilyName = "PingFang SC",
            });
        }

        public string FindGitExecutable()
        {
            // XCode built-in git
            return File.Exists("/usr/bin/git") ? "/usr/bin/git" : string.Empty;
        }

        public List<Models.ExternalTool> FindExternalTools()
        {
            var finder = new Models.ExternalToolsFinder();
            finder.VSCode(() => "/Applications/Visual Studio Code.app/Contents/Resources/app/bin/code");
            finder.VSCodeInsiders(() => "/Applications/Visual Studio Code - Insiders.app/Contents/Resources/app/bin/code");
            finder.Fleet(() => $"{Environment.GetFolderPath(Environment.SpecialFolder.UserProfile)}/Applications/Fleet.app/Contents/MacOS/Fleet");
<<<<<<< HEAD
            finder.Rider(() => string.Empty);
=======
            finder.FindJetBrainsFromToolbox(() => $"{Environment.GetFolderPath(Environment.SpecialFolder.UserProfile)}/Library/Application Support/JetBrains/Toolbox");
>>>>>>> 706a8338
            finder.SublimeText(() => "/Applications/Sublime Text.app/Contents/SharedSupport/bin/subl");
            return finder.Founded;
        }

        public void OpenBrowser(string url)
        {
            Process.Start("open", url);
        }

        public void OpenInFileManager(string path, bool select)
        {
            if (Directory.Exists(path))
            {
                Process.Start("open", path);
            }
            else if (File.Exists(path))
            {
                Process.Start("open", $"\"{path}\" -R");
            }
        }

        public void OpenTerminal(string workdir)
        {
            var dir = string.IsNullOrEmpty(workdir) ? "~" : workdir;
            var builder = new StringBuilder();
            builder.AppendLine("on run argv");
            builder.AppendLine("    tell application \"Terminal\"");
            builder.AppendLine($"        do script \"cd '{dir}'\"");
            builder.AppendLine("        activate");
            builder.AppendLine("    end tell");
            builder.AppendLine("end run");

            var tmp = Path.GetTempFileName();
            File.WriteAllText(tmp, builder.ToString());

            var proc = Process.Start("osascript", $"\"{tmp}\"");
            proc.Exited += (o, e) => File.Delete(tmp);
        }

        public void OpenWithDefaultEditor(string file)
        {
            Process.Start("open", file);
        }
    }
}<|MERGE_RESOLUTION|>--- conflicted
+++ resolved
@@ -33,11 +33,7 @@
             finder.VSCode(() => "/Applications/Visual Studio Code.app/Contents/Resources/app/bin/code");
             finder.VSCodeInsiders(() => "/Applications/Visual Studio Code - Insiders.app/Contents/Resources/app/bin/code");
             finder.Fleet(() => $"{Environment.GetFolderPath(Environment.SpecialFolder.UserProfile)}/Applications/Fleet.app/Contents/MacOS/Fleet");
-<<<<<<< HEAD
-            finder.Rider(() => string.Empty);
-=======
             finder.FindJetBrainsFromToolbox(() => $"{Environment.GetFolderPath(Environment.SpecialFolder.UserProfile)}/Library/Application Support/JetBrains/Toolbox");
->>>>>>> 706a8338
             finder.SublimeText(() => "/Applications/Sublime Text.app/Contents/SharedSupport/bin/subl");
             return finder.Founded;
         }
