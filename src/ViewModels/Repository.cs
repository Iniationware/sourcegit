--- conflicted
+++ resolved
@@ -722,7 +722,6 @@
                 PopupHost.ShowAndStartPopup(new Checkout(this, branch));
         }
 
-<<<<<<< HEAD
         public void CheckoutCommit(string commit)
         {
             if (!PopupHost.CanCreatePopup())
@@ -731,14 +730,12 @@
             PopupHost.ShowPopup(new CheckoutCommit(this, commit));
         }
         
-=======
         public void DeleteMultipleBranches(List<Models.Branch> branches, bool isLocal)
         {
             if (PopupHost.CanCreatePopup())
                 PopupHost.ShowPopup(new DeleteMultipleBranches(this, branches, isLocal));
         }
 
->>>>>>> 5f333fc7
         public void CreateNewTag()
         {
             var current = Branches.Find(x => x.IsCurrent);
