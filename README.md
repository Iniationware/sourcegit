--- conflicted
+++ resolved
@@ -7,11 +7,7 @@
 * Supports Windows/macOS/Linux
 * Opensource/Free
 * Fast
-<<<<<<< HEAD
-* English/Português/简体中文/繁體中文
-=======
-* English/简体中文/繁體中文/German
->>>>>>> edf09234
+* English/German/Português/简体中文/繁體中文
 * Built-in light/dark themes
 * Customize theme
 * Visual commit graph
